/**
 * @brief   JSON-RPC implementation for TCP/IP stack with POSIX calls.
 * @author  Ash Vardanian
 */

#if defined(WIN32) || defined(_WIN32) || defined(__WIN32__) || defined(__NT__)
#define UCALL_IS_WINDOWS

#include <Ws2tcpip.h>
#include <io.h>
#include <winsock2.h>

#define SHUT_WR SD_SEND
#define SHUT_RD SD_RECEIVE
#define SHUT_RDWR SD_BOTH
// SO_REUSEPORT is not supported on Windows.
#define SO_REUSEPORT 0

#pragma comment(lib, "Ws2_32.lib")
#define UNICODE

#else
#include <arpa/inet.h>  // `inet_addr`
#include <netinet/in.h> // `sockaddr_in`

#include <sys/ioctl.h>
#include <sys/socket.h> // `recv`, `setsockopt`

#include <sys/uio.h>
#include <unistd.h>
#endif

#include <errno.h>  // `strerror`
#include <fcntl.h>  // `fcntl`
#include <stdlib.h> // `std::aligned_malloc`
#include <sys/types.h>

#include <charconv> // `std::to_chars`
#include <chrono>   // `std::chrono`

#include "ucall/ucall.h"

#include "helpers/log.hpp"
#include "helpers/parse.hpp"
#include "helpers/reply.hpp"
#include "helpers/shared.hpp"

using namespace unum::ucall;

using time_clock_t = std::chrono::steady_clock;
using time_point_t = std::chrono::time_point<time_clock_t>;

static constexpr std::size_t initial_buffer_size_k = ram_page_size_k * 4;

<<<<<<< HEAD
=======
struct ucall_ssl_context_t {

    ~ucall_ssl_context_t() noexcept {
        mbedtls_x509_crt_free(&srvcert);
        mbedtls_pk_free(&pkey);
        mbedtls_ssl_free(&ssl);
        mbedtls_ssl_config_free(&conf);
        mbedtls_ssl_cache_free(&cache);
        mbedtls_ctr_drbg_free(&ctr_drbg);
        mbedtls_entropy_free(&entropy);
    }

    int init(char const* pk_path, char const** crts_path, size_t crts_cnt) {
        mbedtls_ssl_init(&ssl);
        mbedtls_ssl_config_init(&conf);
        mbedtls_ssl_cache_init(&cache);
        mbedtls_x509_crt_init(&srvcert);
        mbedtls_pk_init(&pkey);
        mbedtls_entropy_init(&entropy);
        mbedtls_ctr_drbg_init(&ctr_drbg);
        int ret = 0;

        // Seed the RNG
        if ((ret = mbedtls_ctr_drbg_seed(&ctr_drbg, mbedtls_entropy_func, &entropy, NULL, 0)) != 0)
            // TODO Use personalization string. Required or Optional ?
            return ret;

        // Load Private Key
        if ((ret = mbedtls_pk_parse_keyfile(&pkey, pk_path, NULL, NULL, &ctr_drbg)) != 0)
            // TODO Use Password. Required or Optional ?
            return ret;

        // Load Certificates
        for (size_t i = 0; i < crts_cnt; ++i)
            if ((ret = mbedtls_x509_crt_parse_file(&srvcert, crts_path[i])) != 0)
                // TODO Notify which certificate was invalid ?
                return ret;

        if ((ret = mbedtls_ssl_config_defaults(&conf, MBEDTLS_SSL_IS_SERVER, MBEDTLS_SSL_TRANSPORT_STREAM,
                                               MBEDTLS_SSL_PRESET_DEFAULT)) != 0)
            return ret;

        mbedtls_ssl_conf_rng(&conf, mbedtls_ctr_drbg_random, &ctr_drbg);

        mbedtls_ssl_conf_session_cache(&conf, &cache, mbedtls_ssl_cache_get, mbedtls_ssl_cache_set);
        mbedtls_ssl_conf_renegotiation(&conf, MBEDTLS_SSL_RENEGOTIATION_DISABLED);

        mbedtls_ssl_conf_ca_chain(&conf, srvcert.next, NULL);
        if ((ret = mbedtls_ssl_conf_own_cert(&conf, &srvcert, &pkey)) != 0)
            return ret;

        if ((ret = mbedtls_ssl_setup(&ssl, &conf)) != 0)
            return ret;

        return 0;
    }

    mbedtls_ssl_context ssl{};
    mbedtls_ssl_config conf{};
    mbedtls_pk_context pkey{};
    mbedtls_x509_crt srvcert{};
    mbedtls_entropy_context entropy{};
    mbedtls_ssl_cache_context cache{};
    mbedtls_ctr_drbg_context ctr_drbg{};
};

>>>>>>> 09f18ea2
struct engine_t {
    ~engine_t() noexcept { }

    descriptor_t socket{};

    /// @brief The file descriptor of the stateful connection over TCP.
    descriptor_t connection{};
    /// @brief A small memory buffer to store small requests.
    alignas(align_k) char packet_buffer[ram_page_size_k + sj::SIMDJSON_PADDING]{};
    /// @brief An array of function callbacks. Can be in dozens.
    array_gt<named_callback_t> callbacks{};
    /// @brief Statically allocated memory to process small requests.
    scratch_space_t scratch{};
    /// @brief For batch-requests in synchronous connections we need a place to
    array_gt<char> buffer{};

    stats_t stats{};
    std::int32_t logs_file_descriptor{};
    std::string_view logs_format{};
    time_point_t log_last_time{};
};

sj::simdjson_result<sjd::element> param_at(ucall_call_t call, ucall_str_t name, size_t name_len) noexcept {
    engine_t& engine = *reinterpret_cast<engine_t*>(call);
    scratch_space_t& scratch = engine.scratch;
    name_len = string_length(name, name_len);
    return scratch.point_to_param({name, name_len});
}

sj::simdjson_result<sjd::element> param_at(ucall_call_t call, size_t position) noexcept {
    engine_t& engine = *reinterpret_cast<engine_t*>(call);
    scratch_space_t& scratch = engine.scratch;
    return scratch.point_to_param(position);
}

void send_message(engine_t& engine, array_gt<char> const& message) noexcept {
    char const* buf = message.data();
    size_t const len = message.size();
    long idx = 0;
    long res = 0;

    while (idx < len && (res = send(engine.connection, buf + idx, len - idx, 0)) > 0)
        idx += res;

    if (res < 0) {
        if (errno == EMSGSIZE)
            ucall_call_reply_error_out_of_memory(&engine);
        return;
    }
    engine.stats.bytes_sent += idx;
    engine.stats.packets_sent++;
}

void forward_call(engine_t& engine) noexcept {
    scratch_space_t& scratch = engine.scratch;
    auto callback_or_error = find_callback(engine.callbacks, scratch);
    if (auto error_ptr = std::get_if<default_error_t>(&callback_or_error); error_ptr)
        return ucall_call_reply_error(&engine, error_ptr->code, error_ptr->note.data(), error_ptr->note.size());

    named_callback_t call_data = std::get<named_callback_t>(callback_or_error);
    return call_data.callback(&engine, call_data.callback_tag);
}

/**
 * @brief Analyzes the contents of the packet, bifurcating batched and singular JSON-RPC requests.
 */
void forward_call_or_calls(engine_t& engine) noexcept {
    scratch_space_t& scratch = engine.scratch;
    sjd::parser& parser = *scratch.dynamic_parser;
    std::string_view json_body = scratch.dynamic_packet;
    auto one_or_many = parser.parse(json_body.data(), json_body.size(), false);
    if (one_or_many.error() != sj::SUCCESS)
        return ucall_call_reply_error(&engine, -32700, "Invalid JSON was received by the server.", 40);

    // The major difference between batch and single-request paths is that
    // in the first case we need to keep a copy of the data somewhere,
    // until answers to all requests are accumulated and we can submit them
    // simultaneously.
    // Linux supports `MSG_MORE` flag for submissions, which could have helped,
    // but it is less effective than assembling a copy here.
    if (one_or_many.is_array()) {
        sjd::array many = one_or_many.get_array().value_unsafe();
        scratch.is_batch = false;

        // Start a JSON array.
        scratch.is_batch = true;
        bool res = true;
        if (scratch.is_http)
            res &= engine.buffer.append_n(http_header_k, http_header_size_k);

        res &= engine.buffer.append_n("[", 1);

        for (sjd::element const one : many) {
            scratch.tree = one;
            forward_call(engine);
        }

        if (engine.buffer[engine.buffer.size() - 1] == ',')
            engine.buffer.pop_back();

        res &= engine.buffer.append_n("]", 1);

        if (!res)
            return ucall_call_reply_error_out_of_memory(&engine);

        if (scratch.is_http)
            set_http_content_length(engine.buffer.data(), engine.buffer.size() - http_header_size_k);

        send_message(engine, engine.buffer);

        engine.buffer.reset();
    } else {
        scratch.is_batch = false;
        scratch.tree = one_or_many.value_unsafe();
        forward_call(engine);
        engine.buffer.reset();
    }
}

void forward_packet(engine_t& engine) noexcept {
    scratch_space_t& scratch = engine.scratch;
    auto json_or_error = split_body_headers(scratch.dynamic_packet);
    if (auto error_ptr = std::get_if<default_error_t>(&json_or_error); error_ptr)
        return ucall_call_reply_error(&engine, error_ptr->code, error_ptr->note.data(), error_ptr->note.size());

    auto request = std::get<parsed_request_t>(json_or_error);
    scratch.is_http = request.type.size();
    scratch.dynamic_packet = request.body;
    return forward_call_or_calls(engine);
}

int recv_all(engine_t& engine, char* buf, size_t len) {
    size_t idx = 0;
    int res = 0;

    while (idx < len && (res = recv(engine.connection, buf + idx, len - idx, 0)) > 0)
        idx += res;

    return idx;
}

void ucall_take_call(ucall_server_t server, uint16_t) {
    engine_t& engine = *reinterpret_cast<engine_t*>(server);
    scratch_space_t& scratch = engine.scratch;

    // Log stats, if enough time has passed since last call.
    if (engine.logs_file_descriptor > 0) {
        auto now = time_clock_t::now();
        auto dt = std::chrono::duration_cast<std::chrono::milliseconds>(now - engine.log_last_time).count();
        if (dt > stats_t::default_frequency_secs_k * 1000ul) {
            auto len = engine.logs_format == "json" //
                           ? engine.stats.log_json(engine.packet_buffer, ram_page_size_k)
                           : engine.stats.log_human_readable(engine.packet_buffer, ram_page_size_k, dt / 1000ul);
            len = write(engine.logs_file_descriptor, engine.packet_buffer, len);
            engine.log_last_time = now;
        }
    }

    // If no pending connections are present on the queue, and the
    // socket is not marked as nonblocking, accept() blocks the caller
    // until a connection is present. If the socket is marked
    // nonblocking and no pending connections are present on the queue,
    // accept() fails with the error EAGAIN or EWOULDBLOCK.
    int connection_fd = accept(engine.socket, (struct sockaddr*)NULL, NULL);
    if (connection_fd < 0) {
        // Drop the last error.
        errno;
        return;
    }

    // Wait until we have input.
    engine.connection = descriptor_t{connection_fd};
    engine.stats.added_connections++;
    engine.stats.closed_connections++;
    char* buffer_ptr = &engine.packet_buffer[0];

    size_t bytes_received = 0, bytes_expected = 0;
    bytes_received = recv(engine.connection, buffer_ptr, http_head_max_size_k, 0);

    auto json_or_error = split_body_headers(std::string_view(buffer_ptr, bytes_received));
    if (auto error_ptr = std::get_if<default_error_t>(&json_or_error); error_ptr)
        return ucall_call_reply_error(&engine, error_ptr->code, error_ptr->note.data(), error_ptr->note.size());
    parsed_request_t request = std::get<parsed_request_t>(json_or_error);
    auto res = std::from_chars(request.content_length.data(),
                               request.content_length.data() + request.content_length.size(), bytes_expected);
    bytes_expected += (request.body.data() - buffer_ptr);

    if (res.ec == std::errc::invalid_argument || bytes_expected <= 0)
#if !defined(UCALL_IS_WINDOWS)
        if (ioctl(engine.connection, FIONREAD, &bytes_expected) == -1 || bytes_expected == 0)
#endif
            bytes_expected = bytes_received; // TODO what?

    // Either process it in the statically allocated memory,
    // or allocate dynamically, if the message is too long.
    size_t bytes_left = bytes_expected - bytes_received;

    if (bytes_expected <= ram_page_size_k) {
        bytes_received += recv_all(engine, buffer_ptr + bytes_received, bytes_left);
        scratch.dynamic_parser = &scratch.parser;
        scratch.dynamic_packet = std::string_view(buffer_ptr, bytes_received);
        engine.stats.bytes_received += bytes_received;
        engine.stats.packets_received++;
        forward_packet(engine);
    } else {
        sjd::parser parser;
        if (parser.allocate(bytes_expected, bytes_expected / 2) != sj::SUCCESS)
            return ucall_call_reply_error_out_of_memory(&engine);

#if defined(UCALL_IS_WINDOWS)
        buffer_ptr = (char*)_aligned_malloc(round_up_to<align_k>(bytes_expected + sj::SIMDJSON_PADDING), align_k);
#else
        buffer_ptr = (char*)std::aligned_alloc(align_k, round_up_to<align_k>(bytes_expected + sj::SIMDJSON_PADDING));
#endif
        if (!buffer_ptr)
            return ucall_call_reply_error_out_of_memory(&engine);

        memcpy(buffer_ptr, &engine.packet_buffer[0], bytes_received);

        bytes_received += recv_all(engine, buffer_ptr + bytes_received, bytes_left);
        scratch.dynamic_parser = &parser;
        scratch.dynamic_packet = std::string_view(buffer_ptr, bytes_received);
        engine.stats.bytes_received += bytes_received;
        engine.stats.packets_received++;
        forward_packet(engine);
#if defined(UCALL_IS_WINDOWS)
        _aligned_free(buffer_ptr);
#else
        std::free(buffer_ptr);
#endif
        buffer_ptr = nullptr;
    }

    shutdown(connection_fd, SHUT_WR);
    // If later on some UB is detected for client not recieving full data,
    // then it may be required to put a `recv` with timeout between `shutdown` and `close`
    close(connection_fd);
}

void ucall_init(ucall_config_t* config_inout, ucall_server_t* server_out) {

    // Simple sanity check
    if (!server_out || !config_inout)
        return;

    // Retrieve configs, if present
    ucall_config_t& config = *config_inout;
    if (!config.port)
        config.port = 8545u;
    if (!config.queue_depth)
        config.queue_depth = 128u;
    if (!config.max_callbacks)
        config.max_callbacks = 128u;
    if (!config.hostname)
        config.hostname = "0.0.0.0";

    // Some limitations are hard-coded for this non-concurrent implementation
    config.max_threads = 1u;
    config.max_concurrent_connections = 1;
    config.max_lifetime_micro_seconds = 0u;
    config.max_lifetime_exchanges = 1u;

    int received_errno{};
    int socket_options{1};
    int socket_descriptor{-1};
    engine_t* server_ptr = nullptr;
    array_gt<char> buffer;
    array_gt<named_callback_t> embedded_callbacks;
    sjd::parser parser;

    // By default, let's open TCP port for IPv4.
    struct sockaddr_in address;
    address.sin_family = AF_INET;
    address.sin_addr.s_addr = inet_addr(config.hostname);
    address.sin_port = htons(config.port);

    // Try allocating all the necessary memory.
    server_ptr = (engine_t*)std::malloc(sizeof(engine_t));
    if (!server_ptr)
        goto cleanup;
    if (!buffer.reserve(initial_buffer_size_k))
        goto cleanup;
    if (!embedded_callbacks.reserve(config.max_callbacks))
        goto cleanup;
    socket_descriptor = socket(AF_INET, SOCK_STREAM, 0);
    if (socket_descriptor < 0)
        goto cleanup;
    // Optionally configure the socket, but don't always expect it to succeed.
    if (setsockopt(socket_descriptor, SOL_SOCKET, SO_REUSEADDR | SO_REUSEPORT,
                   reinterpret_cast<char const*>(&socket_options), sizeof(socket_options)) == -1)
        errno;
    if (bind(socket_descriptor, (struct sockaddr*)&address, sizeof(address)) < 0)
        goto cleanup;
    if (listen(socket_descriptor, config.queue_depth) < 0)
        goto cleanup;
    if (parser.allocate(ram_page_size_k, ram_page_size_k / 2) != sj::SUCCESS)
        goto cleanup;

    // Initialize all the members.
    new (server_ptr) engine_t();
    server_ptr->socket = descriptor_t{socket_descriptor};
    server_ptr->callbacks = std::move(embedded_callbacks);
    server_ptr->scratch.parser = std::move(parser);
    server_ptr->buffer = std::move(buffer);
    server_ptr->logs_file_descriptor = config.logs_file_descriptor;
    server_ptr->logs_format = config.logs_format ? std::string_view(config.logs_format) : std::string_view();
    server_ptr->log_last_time = time_clock_t::now();
    *server_out = (ucall_server_t)server_ptr;
    return;

cleanup:
    received_errno = errno;
    if (socket_descriptor >= 0)
        close(socket_descriptor);
    std::free(server_ptr);
    *server_out = nullptr;
}

void ucall_add_procedure(ucall_server_t server, ucall_str_t name, ucall_callback_t callback,
                         ucall_callback_tag_t callback_tag) {
    engine_t& engine = *reinterpret_cast<engine_t*>(server);
    if (engine.callbacks.size() + 1 < engine.callbacks.capacity())
        engine.callbacks.push_back_reserved({name, callback, callback_tag});
}

void ucall_take_calls(ucall_server_t server, uint16_t) {
    while (true)
        ucall_take_call(server, 0);
}

void ucall_free(ucall_server_t server) {
    if (!server)
        return;

    engine_t* engine = reinterpret_cast<engine_t*>(server);
    close(engine->socket);
    delete engine;
}

bool fill_with_content(array_gt<char>& buffer, std::string_view request_id, std::string_view body,
                       bool add_http = false, bool append_comma = false) {

    // Communication example would be:
    // --> {"jsonrpc": "2.0", "method": "subtract", "params": [42, 23], "id": 1}
    // <-- {"jsonrpc": "2.0", "id": 1, "result": 19}
    bool res = true;
    if (add_http)
        res &= buffer.append_n(http_header_k, http_header_size_k);

    size_t initial_sz = buffer.size();
    res &= buffer.append_n(R"({"jsonrpc":"2.0","id":)", 22);
    res &= buffer.append_n(request_id.data(), request_id.size());
    res &= buffer.append_n(R"(,"result":)", 10);
    res &= buffer.append_n(body.data(), body.size());
    res &= buffer.append_n(R"(},)", 1 + append_comma);
    size_t body_len = buffer.size() - initial_sz;

    if (add_http)
        set_http_content_length(buffer.end() - (body_len + http_header_size_k), body_len);

    return res;
}

bool fill_with_error(array_gt<char>& buffer, std::string_view request_id, std::string_view error_code,
                     std::string_view error_message, bool add_http = false, bool append_comma = false) {

    // Communication example would be:
    // --> {"jsonrpc": "2.0", "method": "foobar", "id": "1"}
    // <-- {"jsonrpc": "2.0", "id": "1", "error": {"code": -32601, "message": "Method not found"}}
    bool res = true;
    if (add_http)
        res &= buffer.append_n(http_header_k, http_header_size_k);

    size_t initial_sz = buffer.size();
    res &= buffer.append_n(R"({"jsonrpc":"2.0","id":)", 22);
    res &= buffer.append_n(request_id.data(), request_id.size());
    res &= buffer.append_n(R"(,"error":{"code":)", 17);
    res &= buffer.append_n(error_code.data(), error_code.size());
    res &= buffer.append_n(R"(,"message":")", 12);
    res &= buffer.append_n(error_message.data(), error_message.size());
    res &= buffer.append_n(R"("}},)", 3 + append_comma);
    size_t body_len = buffer.size() - initial_sz;

    if (add_http)
        set_http_content_length(buffer.end() - (body_len + http_header_size_k), body_len);

    return res;
}

void ucall_call_reply_content(ucall_call_t call, ucall_str_t body, size_t body_len) {
    engine_t& engine = *reinterpret_cast<engine_t*>(call);
    scratch_space_t& scratch = engine.scratch;
    // No response is needed for "id"-less notifications.
    if (scratch.dynamic_id.empty())
        return;
    if (!body_len)
        body_len = std::strlen(body);

    // In case of a single request - immediately push into the socket.
    if (!scratch.is_batch)
        if (fill_with_content(engine.buffer, scratch.dynamic_id, //
                              std::string_view(body, body_len), scratch.is_http))
            send_message(engine, engine.buffer);
        else
            return ucall_call_reply_error_out_of_memory(call);

    else if (!fill_with_content(engine.buffer, scratch.dynamic_id, //
                                std::string_view(body, body_len), false, true))
        return ucall_call_reply_error_out_of_memory(call);
}

void ucall_call_reply_error(ucall_call_t call, int code_int, ucall_str_t note, size_t note_len) {
    engine_t& engine = *reinterpret_cast<engine_t*>(call);
    scratch_space_t& scratch = engine.scratch;
    // No response is needed for "id"-less notifications.
    if (scratch.dynamic_id.empty())
        return;
    if (!note_len)
        note_len = std::strlen(note);

    char code[max_integer_length_k]{};
    std::to_chars_result res = std::to_chars(code, code + max_integer_length_k, code_int);
    auto code_len = res.ptr - code;
    if (res.ec != std::error_code())
        return ucall_call_reply_error_unknown(call);

    // In case of a single request - immediately push into the socket.
    if (!scratch.is_batch)
        if (fill_with_error(engine.buffer, scratch.dynamic_id, //
                            std::string_view(code, code_len), std::string_view(note, note_len), scratch.is_http))
            send_message(engine, engine.buffer);
        else
            return ucall_call_reply_error_out_of_memory(call);

    else if (!fill_with_error(engine.buffer, scratch.dynamic_id, //
                              std::string_view(code, code_len),  //
                              std::string_view(note, note_len), false, true))
        return ucall_call_reply_error_out_of_memory(call);
}

void ucall_call_reply_error_invalid_params(ucall_call_t call) {
    return ucall_call_reply_error(call, -32602, "Invalid method param(s).", 24);
}

void ucall_call_reply_error_unknown(ucall_call_t call) {
    return ucall_call_reply_error(call, -32603, "Unknown error.", 14);
}

void ucall_call_reply_error_out_of_memory(ucall_call_t call) {
    return ucall_call_reply_error(call, -32000, "Out of memory.", 14);
}

bool ucall_param_named_bool(ucall_call_t call, ucall_str_t name, size_t name_len, bool* result_ptr) {
    if (auto value = param_at(call, name, name_len); value.is_bool()) {
        *result_ptr = value.get_bool().value_unsafe();
        return true;
    } else
        return false;
}

bool ucall_param_named_i64(ucall_call_t call, ucall_str_t name, size_t name_len, int64_t* result_ptr) {
    if (auto value = param_at(call, name, name_len); value.is_int64()) {
        *result_ptr = value.get_int64().value_unsafe();
        return true;
    } else
        return false;
}

bool ucall_param_named_f64(ucall_call_t call, ucall_str_t name, size_t name_len, double* result_ptr) {
    if (auto value = param_at(call, name, name_len); value.is_double()) {
        *result_ptr = value.get_double().value_unsafe();
        return true;
    } else
        return false;
}

bool ucall_param_named_str(ucall_call_t call, ucall_str_t name, size_t name_len, ucall_str_t* result_ptr,
                           size_t* result_len_ptr) {
    if (auto value = param_at(call, name, name_len); value.is_string()) {
        *result_ptr = value.get_string().value_unsafe().data();
        *result_len_ptr = value.get_string_length().value_unsafe();
        return true;
    } else
        return false;
}

bool ucall_param_positional_bool(ucall_call_t call, size_t position, bool* result_ptr) {
    if (auto value = param_at(call, position); value.is_bool()) {
        *result_ptr = value.get_bool().value_unsafe();
        return true;
    } else
        return false;
}

bool ucall_param_positional_i64(ucall_call_t call, size_t position, int64_t* result_ptr) {
    if (auto value = param_at(call, position); value.is_int64()) {
        *result_ptr = value.get_int64().value_unsafe();
        return true;
    } else
        return false;
}

bool ucall_param_positional_f64(ucall_call_t call, size_t position, double* result_ptr) {
    if (auto value = param_at(call, position); value.is_double()) {
        *result_ptr = value.get_double().value_unsafe();
        return true;
    } else
        return false;
}

bool ucall_param_positional_str(ucall_call_t call, size_t position, ucall_str_t* result_ptr, size_t* result_len_ptr) {
    if (auto value = param_at(call, position); value.is_string()) {
        *result_ptr = value.get_string().value_unsafe().data();
        *result_len_ptr = value.get_string_length().value_unsafe();
        return true;
    } else
        return false;
}<|MERGE_RESOLUTION|>--- conflicted
+++ resolved
@@ -52,77 +52,8 @@
 
 static constexpr std::size_t initial_buffer_size_k = ram_page_size_k * 4;
 
-<<<<<<< HEAD
-=======
-struct ucall_ssl_context_t {
-
-    ~ucall_ssl_context_t() noexcept {
-        mbedtls_x509_crt_free(&srvcert);
-        mbedtls_pk_free(&pkey);
-        mbedtls_ssl_free(&ssl);
-        mbedtls_ssl_config_free(&conf);
-        mbedtls_ssl_cache_free(&cache);
-        mbedtls_ctr_drbg_free(&ctr_drbg);
-        mbedtls_entropy_free(&entropy);
-    }
-
-    int init(char const* pk_path, char const** crts_path, size_t crts_cnt) {
-        mbedtls_ssl_init(&ssl);
-        mbedtls_ssl_config_init(&conf);
-        mbedtls_ssl_cache_init(&cache);
-        mbedtls_x509_crt_init(&srvcert);
-        mbedtls_pk_init(&pkey);
-        mbedtls_entropy_init(&entropy);
-        mbedtls_ctr_drbg_init(&ctr_drbg);
-        int ret = 0;
-
-        // Seed the RNG
-        if ((ret = mbedtls_ctr_drbg_seed(&ctr_drbg, mbedtls_entropy_func, &entropy, NULL, 0)) != 0)
-            // TODO Use personalization string. Required or Optional ?
-            return ret;
-
-        // Load Private Key
-        if ((ret = mbedtls_pk_parse_keyfile(&pkey, pk_path, NULL, NULL, &ctr_drbg)) != 0)
-            // TODO Use Password. Required or Optional ?
-            return ret;
-
-        // Load Certificates
-        for (size_t i = 0; i < crts_cnt; ++i)
-            if ((ret = mbedtls_x509_crt_parse_file(&srvcert, crts_path[i])) != 0)
-                // TODO Notify which certificate was invalid ?
-                return ret;
-
-        if ((ret = mbedtls_ssl_config_defaults(&conf, MBEDTLS_SSL_IS_SERVER, MBEDTLS_SSL_TRANSPORT_STREAM,
-                                               MBEDTLS_SSL_PRESET_DEFAULT)) != 0)
-            return ret;
-
-        mbedtls_ssl_conf_rng(&conf, mbedtls_ctr_drbg_random, &ctr_drbg);
-
-        mbedtls_ssl_conf_session_cache(&conf, &cache, mbedtls_ssl_cache_get, mbedtls_ssl_cache_set);
-        mbedtls_ssl_conf_renegotiation(&conf, MBEDTLS_SSL_RENEGOTIATION_DISABLED);
-
-        mbedtls_ssl_conf_ca_chain(&conf, srvcert.next, NULL);
-        if ((ret = mbedtls_ssl_conf_own_cert(&conf, &srvcert, &pkey)) != 0)
-            return ret;
-
-        if ((ret = mbedtls_ssl_setup(&ssl, &conf)) != 0)
-            return ret;
-
-        return 0;
-    }
-
-    mbedtls_ssl_context ssl{};
-    mbedtls_ssl_config conf{};
-    mbedtls_pk_context pkey{};
-    mbedtls_x509_crt srvcert{};
-    mbedtls_entropy_context entropy{};
-    mbedtls_ssl_cache_context cache{};
-    mbedtls_ctr_drbg_context ctr_drbg{};
-};
-
->>>>>>> 09f18ea2
 struct engine_t {
-    ~engine_t() noexcept { }
+    ~engine_t() noexcept {}
 
     descriptor_t socket{};
 
